--- conflicted
+++ resolved
@@ -230,17 +230,10 @@
     return 0;
 }
 
-<<<<<<< HEAD
-        q->my_rdma_id = new_rdma_id;
-        DMTR_OK(our_rdmacm_router->add_rdma_queue(new_rdma_id));
-        DMTR_OK(set_non_blocking(new_rdma_id->channel->fd));
-        DMTR_OK(q->setup_rdma_qp());
-        DMTR_OK(q->setup_recv_queue());
-=======
+
 int dmtr::rdma_queue::complete_accept(task::yield_type &yield, task &t, io_queue &q) {
     auto * const self = dynamic_cast<rdma_queue *>(&q);
     DMTR_NOTNULL(EINVAL, self);
->>>>>>> 18652140
 
     io_queue *new_q = NULL;
     DMTR_TRUE(EINVAL, t.arg(new_q));
@@ -255,6 +248,7 @@
     self->my_pending_accepts.pop();
 
     new_rq->my_rdma_id = new_rdma_id;
+    DMTR_OK(our_rdmacm_router->add_rdma_queue(new_rdma_id));
     DMTR_OK(set_non_blocking(new_rdma_id->channel->fd));
     DMTR_OK(new_rq->setup_rdma_qp());
     DMTR_OK(new_rq->setup_recv_queue());
