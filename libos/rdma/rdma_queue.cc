// -*- mode: c++; c-file-style: "k&r"; c-basic-offset: 4 -*-
/***********************************************************************
 *
 * libos/rdma/rdma-queue.cc
 *   RDMA implementation of dmtr queue interface
 *
 * Copyright 2018 Irene Zhang  <irene.zhang@microsoft.com>
 *
 * Permission is hereby granted, free of charge, to any person
 * obtaining a copy of this software and associated documentation
 * files (the "Software"), to deal in the Software without
 * restriction, including without limitation the rights to use, copy,
 * modify, merge, publish, distribute, sublicense, and/or sell copies
 * of the Software, and to permit persons to whom the Software is
 * furnished to do so, subject to the following conditions:
 *
 * The above copyright notice and this permission notice shall be
 * included in all copies or substantial portions of the Software.
 *
 * THE SOFTWARE IS PROVIDED "AS IS", WITHOUT WARRANTY OF ANY KIND,
 * EXPRESS OR IMPLIED, INCLUDING BUT NOT LIMITED TO THE WARRANTIES OF
 * MERCHANTABILITY, FITNESS FOR A PARTICULAR PURPOSE AND
 * NONINFRINGEMENT. IN NO EVENT SHALL THE AUTHORS OR COPYRIGHT HOLDERS
 * BE LIABLE FOR ANY CLAIM, DAMAGES OR OTHER LIABILITY, WHETHER IN AN
 * ACTION OF CONTRACT, TORT OR OTHERWISE, ARISING FROM, OUT OF OR IN
 * CONNECTION WITH THE SOFTWARE OR THE USE OR OTHER DEALINGS IN THE
 * SOFTWARE.
 *
 **********************************************************************/

#include "rdma_queue.hh"

#include <arpa/inet.h>
#include <cassert>
#include <cerrno>
#include <cstring>
#include <dmtr/annot.h>
#include <dmtr/cast.h>
#include <fcntl.h>
#include <hoard/zeusrdma.h>
#include <libos/common/mem.h>
#include <libos/common/raii_guard.hh>
#include <netinet/tcp.h>
#include <rdma/rdma_verbs.h>
#include <sys/uio.h>
#include <unistd.h>

struct ibv_pd *dmtr::rdma_queue::our_pd = NULL;
const size_t dmtr::rdma_queue::recv_buf_count = 1;
const size_t dmtr::rdma_queue::recv_buf_size = 1024;
const size_t dmtr::rdma_queue::max_num_sge = DMTR_SGARRAY_MAXSIZE;

dmtr::rdma_queue::rdma_queue(int qd) :
    io_queue(NETWORK_Q, qd),
    my_listening_flag(false)
{}

int dmtr::rdma_queue::new_object(std::unique_ptr<io_queue> &q_out, int qd) {
    q_out = std::unique_ptr<io_queue>(new rdma_queue(qd));
    DMTR_NOTNULL(ENOMEM, q_out);
    return 0;
}

dmtr::rdma_queue::~rdma_queue()
{}

int dmtr::rdma_queue::setup_rdma_qp()
{
    DMTR_TRUE(EPERM, !my_listening_flag);

    // obtain the protection domain
    struct ibv_pd *pd = NULL;
    DMTR_OK(get_pd(pd));
    my_rdma_id->pd = pd;

    // set up connection queue pairs
    struct ibv_qp_init_attr qp_attr = {};
    qp_attr.qp_type = IBV_QPT_RC;
    qp_attr.cap.max_send_wr = 20;
    qp_attr.cap.max_recv_wr = 20;
    qp_attr.cap.max_send_sge = max_num_sge;
    qp_attr.cap.max_recv_sge = max_num_sge;
    qp_attr.cap.max_inline_data = 64;
    qp_attr.sq_sig_all = 1;
    DMTR_OK(rdma_create_qp(my_rdma_id, pd, &qp_attr));
    DMTR_OK(set_non_blocking(my_rdma_id->send_cq_channel->fd));
    DMTR_OK(set_non_blocking(my_rdma_id->recv_cq_channel->fd));
    return 0;
}

int dmtr::rdma_queue::on_work_completed(const struct ibv_wc &wc)
{
    DMTR_TRUE(ENOTSUP, IBV_WC_SUCCESS == wc.status);

    switch (wc.opcode) {
        default:
            fprintf(stderr, "Unexpected WC opcode: 0x%x\n", wc.opcode);
            return ENOTSUP;
        case IBV_WC_RECV: {
            void *buf = reinterpret_cast<void *>(wc.wr_id);
            Zeus::RDMA::Hoard::unpin(buf);
            size_t byte_len = wc.byte_len;
            my_pending_recvs.push(std::make_pair(buf, byte_len));
            DMTR_OK(new_recv_buf());
            return 0;
        }
        case IBV_WC_SEND: {
            dmtr_qtoken_t qt = wc.wr_id;
            my_completed_sends.insert(qt);
            return 0;
        }
    }
}

int dmtr::rdma_queue::service_completion_queue(struct ibv_cq * const cq, size_t quantity) {
    DMTR_NOTNULL(EINVAL, cq);
    DMTR_TRUE(EINVAL, quantity > 0);

    // check completion queue
    struct ibv_wc wc[quantity];
    size_t count = 0;
    DMTR_OK(ibv_poll_cq(count, cq, quantity, wc));
    //fprintf(stderr, "Found receive work completions: %d\n", num);
    // process messages
    for (size_t i = 0; i < count; ++i) {
        on_work_completed(wc[i]);
    }
    //fprintf(stderr, "Done draining completion queue\n");

    return 0;
}

int dmtr::rdma_queue::service_event_queue() {
    DMTR_NOTNULL(EPERM, my_rdma_id);
    DMTR_TRUE(EPERM, fcntl(my_rdma_id->channel->fd, F_GETFL) & O_NONBLOCK);

    struct rdma_cm_event event = {};
    {
        struct rdma_cm_event *e = NULL;
        int ret = rdma_get_cm_event(e, my_rdma_id->channel);
        switch (ret) {
            default:
                DMTR_OK(ret);
            case 0:
                break;
            case EAGAIN:
                return EAGAIN;
        }

        event = *e;
        rdma_ack_cm_event(e);
    }

    switch(event.event) {
        default:
            fprintf(stderr, "Unrecognized event: 0x%x\n", event.event);
            return ENOTSUP;
        case RDMA_CM_EVENT_CONNECT_REQUEST:
            my_pending_accepts.push(event.id);
            fprintf(stderr, "Event: RDMA_CM_EVENT_CONNECT_REQUEST\n");
            break;
        case RDMA_CM_EVENT_DISCONNECTED:
            fprintf(stderr, "Event: RDMA_CM_EVENT_DISCONNECTED\n");
            DMTR_OK(close());
            return ECONNABORTED;
        case RDMA_CM_EVENT_ESTABLISHED:
            fprintf(stderr, "Event: RDMA_CM_EVENT_ESTABLISHED\n");
            break;
    }

    return 0;
}

int dmtr::rdma_queue::socket(int domain, int type, int protocol)
{
    DMTR_NULL(EPERM, my_rdma_id);

    struct rdma_event_channel *channel = NULL;
    DMTR_OK(rdma_create_event_channel(channel));

    switch (type) {
        default:
            return ENOTSUP;
        case SOCK_STREAM:
            DMTR_OK(rdma_create_id(my_rdma_id, channel, NULL, RDMA_PS_TCP));
            return 0;
        case SOCK_DGRAM:
            DMTR_OK(rdma_create_id(my_rdma_id, channel, NULL, RDMA_PS_UDP));
            return 0;
    }
}

int
dmtr::rdma_queue::getsockname(struct sockaddr * const saddr, socklen_t * const size)
{
    // can't run getsockname on rdma socket
    sockaddr *addr = rdma_get_local_addr(my_rdma_id);
    if (addr != NULL) {
	memcpy(saddr, addr, sizeof(sockaddr_in));
	*size = sizeof(sockaddr_in);
	return 0; // eok
    }
    return -1;
}

int dmtr::rdma_queue::bind(const struct sockaddr * const saddr, socklen_t size)
{
    DMTR_NOTNULL(EPERM, my_rdma_id);

    DMTR_OK(rdma_bind_addr(my_rdma_id, saddr));
    return 0;

}

int dmtr::rdma_queue::accept(std::unique_ptr<io_queue> &q_out, dmtr_qtoken_t qt, int new_qd) {
    q_out = NULL;
    DMTR_TRUE(EPERM, my_listening_flag);

    auto * const q = new rdma_queue(new_qd);
    DMTR_TRUE(ENOMEM, q != NULL);
    auto qq = std::unique_ptr<io_queue>(q);

    DMTR_OK(new_task(qt, DMTR_OPC_ACCEPT, [=](task::yield_type &yield, dmtr_qresult_t &qr_out) {
        while (my_pending_accepts.empty()) {
            yield();
        }

        auto * const new_rdma_id = my_pending_accepts.front();
        my_pending_accepts.pop();

        q->my_rdma_id = new_rdma_id;
        DMTR_OK(set_non_blocking(new_rdma_id->channel->fd));
        DMTR_OK(q->setup_rdma_qp());
        DMTR_OK(q->setup_recv_queue());

        // accept the connection
        struct rdma_conn_param params = {};
        memset(&params, 0, sizeof(params));
        params.initiator_depth = 1;
        params.responder_resources = 1;
        params.rnr_retry_count = 7;
        DMTR_OK(rdma_accept(new_rdma_id, &params));

        // get the address
<<<<<<< HEAD
	sockaddr *saddr;
	rdma_get_peer_addr(saddr, new_rdma_id);
        init_accept_qresult(qr_out, new_qd, *(sockaddr_in *)saddr, sizeof(sockaddr_in));
=======
        sockaddr_in addr = {};
        socklen_t len = sizeof(addr);
        DMTR_OK(getsockname(new_rdma_id->channel->fd, reinterpret_cast< struct sockaddr * >(&addr), len));
        
        init_accept_qresult(qr_out, new_qd, addr, len);
>>>>>>> 59e35ecc
        return 0;
    }));

    q_out = std::move(qq);
    return 0;
}

int dmtr::rdma_queue::listen(int backlog)
{
    DMTR_TRUE(EPERM, !my_listening_flag);
    DMTR_NOTNULL(EPERM, my_rdma_id);

    set_non_blocking(my_rdma_id->channel->fd);
    DMTR_OK(rdma_listen(my_rdma_id, backlog));
    my_listening_flag = true;
    return 0;
}

int dmtr::rdma_queue::connect(const struct sockaddr * const saddr, socklen_t size)
{
    DMTR_NOTNULL(EPERM, my_rdma_id);

    // Convert regular address into an rdma address
    DMTR_OK(rdma_resolve_addr(my_rdma_id, NULL, saddr, 1));
    // Wait for address resolution
    DMTR_OK(expect_rdma_cm_event(EADDRNOTAVAIL, RDMA_CM_EVENT_ADDR_RESOLVED, my_rdma_id));

    // Find path to rdma address
    DMTR_OK(rdma_resolve_route(my_rdma_id, 1));
    // Wait for path resolution
    DMTR_OK(expect_rdma_cm_event(EPERM, RDMA_CM_EVENT_ROUTE_RESOLVED, my_rdma_id));

    DMTR_OK(setup_rdma_qp());
    DMTR_OK(setup_recv_queue());

    // Get channel
    struct rdma_conn_param params = {};
    params.initiator_depth = 1;
    params.responder_resources = 1;
    params.rnr_retry_count = 1;
    DMTR_OK(rdma_connect(my_rdma_id, &params));
    int ret = expect_rdma_cm_event(ECONNREFUSED, RDMA_CM_EVENT_ESTABLISHED, my_rdma_id);
    switch (ret) {
        default:
            DMTR_FAIL(ret);
        case ECONNREFUSED:
            return ret;
        case 0:
        break;
    }

    DMTR_OK(set_non_blocking(my_rdma_id->channel->fd));
    return 0;
}

int dmtr::rdma_queue::close()
{
    if (NULL == my_rdma_id) {
        return 0;
    }

    struct rdma_cm_id *rdma_id = my_rdma_id;
    my_rdma_id = NULL;

    DMTR_OK(rdma_destroy_qp(rdma_id));
    // todo: until we deal with unregistering memory, deallocating the protection domain will fail.
    //DMTR_OK(ibv_dealloc_pd(rdma_id->pd));
    rdma_event_channel *channel = rdma_id->channel;
    DMTR_OK(rdma_destroy_id(rdma_id));
    DMTR_OK(rdma_destroy_event_channel(channel));
    return 0;
}

int dmtr::rdma_queue::push(dmtr_qtoken_t qt, const dmtr_sgarray_t &sga)
{
    DMTR_NOTNULL(EPERM, my_rdma_id);
    DMTR_TRUE(ENOTSUP, !my_listening_flag);

    DMTR_OK(new_task(qt, DMTR_OPC_PUSH, [=](task::yield_type &yield, dmtr_qresult_t &qr_out) {
        size_t num_sge = 2 * sga.sga_numsegs + 1;
        struct ibv_sge sge[num_sge];
        size_t data_size = 0;
        size_t total_len = 0;

        // we need to allocate space to serialize metadata.
        struct metadata *md = NULL;
        DMTR_OK(dmtr_malloc(reinterpret_cast<void **>(&md), sizeof(struct metadata) + sga.sga_numsegs * sizeof(uint32_t)));
        raii_guard rg0([=]() {
            free(md);
        });
        struct ibv_mr *md_mr = NULL;
        DMTR_OK(get_rdma_mr(md_mr, md));

        // calculate size and fill in iov
        for (size_t i = 0; i < sga.sga_numsegs; ++i) {
            md->lengths[i] = htonl(sga.sga_segs[i].sgaseg_len);

            const auto j = 2 * i + 1;
            sge[j].addr = reinterpret_cast<uintptr_t>(&md->lengths[i]);
            sge[j].length = sizeof(*md->lengths);
            sge[j].lkey = md_mr->lkey;

            const auto k = j + 1;
            void * const p = sga.sga_segs[i].sgaseg_buf;
            struct ibv_mr *mr = NULL;
            DMTR_OK(get_rdma_mr(mr, p));
            sge[k].addr = reinterpret_cast<uintptr_t>(p);
            sge[k].length = sga.sga_segs[i].sgaseg_len;
            sge[k].lkey = mr->lkey;

            // add up actual data size
            data_size += sga.sga_segs[i].sgaseg_len;

            // add up expected packet size minus header
            total_len += sga.sga_segs[i].sgaseg_len;
            total_len += sizeof(sga.sga_segs[i].sgaseg_len);
        }

        // fill in header
        md->header.h_magic = htonl(DMTR_HEADER_MAGIC);
        md->header.h_bytes = htonl(total_len);
        md->header.h_sgasegs = htonl(sga.sga_numsegs);

        // set up header at beginning of packet
        sge[0].addr = reinterpret_cast<uintptr_t>(&md->header);
        sge[0].length = sizeof(md->header);
        sge[0].lkey = md_mr->lkey;

        // set up RDMA work request.
        struct ibv_send_wr wr = {};
        wr.opcode = IBV_WR_SEND;
        // warning: if you don't set the send flag, it will not
        // give a meaningful error.
        wr.send_flags = IBV_SEND_SIGNALED;
        wr.wr_id = qt;
        wr.sg_list = sge;
        wr.num_sge = num_sge;

        struct ibv_send_wr *bad_wr = NULL;
        pin(sga);
        DMTR_OK(ibv_post_send(bad_wr, my_rdma_id->qp, &wr));

        while (true) {
            DMTR_OK(service_completion_queue(my_rdma_id->send_cq, 1));
            auto it = my_completed_sends.find(qt);
            if (my_completed_sends.cend() != it) {
                my_completed_sends.erase(it);
                break;
            }

            yield();
        }

        init_push_qresult(qr_out, sga);
        return 0;
    }));

    return 0;
}

int dmtr::rdma_queue::pop(dmtr_qtoken_t qt)
{
    DMTR_NOTNULL(EPERM, my_rdma_id);
    DMTR_TRUE(ENOTSUP, !my_listening_flag);
    assert(my_rdma_id->verbs != NULL);

    DMTR_OK(new_task(qt, DMTR_OPC_POP, [=](task::yield_type &yield, dmtr_qresult_t &qr_out) {
        void *buf = NULL;
        size_t sz_buf = 0;
        while (NULL == buf) {
            DMTR_OK(service_completion_queue(my_rdma_id->recv_cq, 1));
            int ret = service_recv_queue(buf, sz_buf);
            switch (ret) {
                default:
                    DMTR_FAIL(ret);
                case EAGAIN:
                    yield();
                    buf = NULL;
                    continue;
                case 0:
                    DMTR_NOTNULL(EPERM, buf);
                    continue;
            }
        }

        if (sz_buf < sizeof(dmtr_header_t)) {
            return EPROTO;
        }

        uint8_t *p = reinterpret_cast<uint8_t *>(buf);
        dmtr_header_t * const header = reinterpret_cast<dmtr_header_t *>(p);
        p += sizeof(dmtr_header_t);

        header->h_magic = ntohl(header->h_magic);
        header->h_bytes = ntohl(header->h_bytes);
        header->h_sgasegs = ntohl(header->h_sgasegs);

        if (DMTR_HEADER_MAGIC != header->h_magic) {
            return EILSEQ;
        }

        dmtr_sgarray_t sga = {};
        sga.sga_numsegs = header->h_sgasegs;
        for (size_t i = 0; i < sga.sga_numsegs; ++i) {
            size_t seglen = ntohl(*reinterpret_cast<uint32_t *>(p));
            sga.sga_segs[i].sgaseg_len = seglen;
            //printf("[%x] sga sz_buf= %ld\n", qd, t.sga.bufs[i].sz_buf);
            p += sizeof(uint32_t);
            sga.sga_segs[i].sgaseg_buf = p;
            p += seglen;
        }

        sga.sga_buf = buf;
        init_pop_qresult(qr_out, sga);
        return 0;
    }));

    return 0;
}

int dmtr::rdma_queue::poll(dmtr_qresult_t &qr_out, dmtr_qtoken_t qt) {
    qr_out = {};
    DMTR_NOTNULL(EPERM, my_rdma_id);

    int ret = service_event_queue();
    switch (ret) {
        default:
            DMTR_FAIL(ret);
        case 0:
        case EAGAIN:
            break;
        case ECONNABORTED:
            return ret;
    }

    return io_queue::poll(qr_out, qt);
}

int dmtr::rdma_queue::rdma_create_event_channel(struct rdma_event_channel *&channel_out) {
    channel_out = ::rdma_create_event_channel();
    if (NULL == channel_out) {
        return errno;
    }

    return 0;
}

int dmtr::rdma_queue::rdma_create_id(struct rdma_cm_id *&id_out, struct rdma_event_channel *channel, void *context, enum rdma_port_space ps) {
    id_out = NULL;

    int ret = ::rdma_create_id(channel, &id_out, context, ps);
    switch (ret) {
        default:
            DMTR_UNREACHABLE();
        case 0:
            return 0;
        case -1:
            return errno;
    }
}

int dmtr::rdma_queue::rdma_bind_addr(struct rdma_cm_id * const id, const struct sockaddr * const addr)
{
    int ret = ::rdma_bind_addr(id, const_cast<struct sockaddr *>(addr));
    switch (ret) {
        default:
            DMTR_UNREACHABLE();
        case -1:
            return errno;
        case 0:
            return 0;
    }
}

int dmtr::rdma_queue::rdma_listen(struct rdma_cm_id * const id, int backlog) {
    int ret = ::rdma_listen(id, backlog);
    switch (ret) {
        default:
            DMTR_UNREACHABLE();
        case -1:
            return errno;
        case 0:
            return 0;
    }
}

int dmtr::rdma_queue::rdma_destroy_qp(struct rdma_cm_id * const id) {
    DMTR_NOTNULL(EINVAL, id);

    if (NULL == id->qp) {
        return 0;
    }

    ::rdma_destroy_qp(id);
    return 0;
}

int dmtr::rdma_queue::rdma_destroy_id(struct rdma_cm_id *&id) {
    DMTR_NOTNULL(EINVAL, id);

    int ret = ::rdma_destroy_id(id);
    switch (ret) {
        default:
            DMTR_UNREACHABLE();
        case -1:
            return errno;
        case 0:
            id = NULL;
            return 0;
    }
}

int dmtr::rdma_queue::rdma_destroy_event_channel(struct rdma_event_channel *&channel) {
    DMTR_NOTNULL(EINVAL, channel);

    ::rdma_destroy_event_channel(channel);
    channel = NULL;
    return 0;
}

int dmtr::rdma_queue::rdma_resolve_addr(struct rdma_cm_id * const id, const struct sockaddr * const src_addr, const struct sockaddr * const dst_addr, int timeout_ms) {
    DMTR_NOTNULL(EINVAL, id);

    int ret = ::rdma_resolve_addr(id, const_cast<struct sockaddr *>(src_addr), const_cast<struct sockaddr *>(dst_addr), timeout_ms);
    switch (ret) {
        default:
            DMTR_UNREACHABLE();
        case -1:
            return errno;
        case 0:
            return 0;
    }
}

int dmtr::rdma_queue::rdma_get_cm_event(struct rdma_cm_event *&event_out, struct rdma_event_channel *channel) {
    DMTR_NOTNULL(EINVAL, channel);

    int ret = ::rdma_get_cm_event(channel, &event_out);
    switch (ret) {
        default:
            DMTR_UNREACHABLE();
        case -1:
            event_out = NULL;
            if (EAGAIN == ret || EWOULDBLOCK == ret) {
                return EAGAIN;
            } else {
                return errno;
            }
        case 0:
            return 0;
    }
}

int dmtr::rdma_queue::rdma_ack_cm_event(struct rdma_cm_event * const event) {
    DMTR_NOTNULL(EINVAL, event);

    int ret = ::rdma_ack_cm_event(event);
    switch (ret) {
        default:
            DMTR_UNREACHABLE();
        case -1:
            return errno;
        case 0:
            return 0;
    }
}

int dmtr::rdma_queue::expect_rdma_cm_event(int err, enum rdma_cm_event_type expected, struct rdma_cm_id * const id) {
    DMTR_NOTNULL(EINVAL, id);

    struct rdma_cm_event *event = NULL;
    DMTR_OK(::rdma_get_cm_event(id->channel, &event));
    if (expected != event->event) {
        DMTR_OK(rdma_ack_cm_event(event));
        return err;
    }

    DMTR_OK(rdma_ack_cm_event(event));
    return 0;
}

int dmtr::rdma_queue::rdma_resolve_route(struct rdma_cm_id * const id, int timeout_ms) {
    DMTR_NOTNULL(EINVAL, id);

    int ret = ::rdma_resolve_route(id, timeout_ms);
    switch (ret) {
        default:
            DMTR_UNREACHABLE();
        case -1:
            return errno;
        case 0:
            return 0;
    }
}

int dmtr::rdma_queue::rdma_connect(struct rdma_cm_id * const id, struct rdma_conn_param * const conn_param) {
    DMTR_NOTNULL(EINVAL, id);
    DMTR_NOTNULL(EINVAL, conn_param);

    int ret = ::rdma_connect(id, conn_param);
    switch (ret) {
        default:
            DMTR_UNREACHABLE();
        case -1:
            return errno;
        case 0:
            return 0;
    }
}

int dmtr::rdma_queue::ibv_alloc_pd(struct ibv_pd *&pd_out, struct ibv_context *context) {
    DMTR_NOTNULL(EINVAL, context);

    pd_out = ::ibv_alloc_pd(context);
    if (NULL == pd_out) {
        return EPERM;
    }

    return 0;
}

int dmtr::rdma_queue::ibv_dealloc_pd(struct ibv_pd *&pd) {
    if (NULL == pd) {
        return 0;
    }

    int ret = ::ibv_dealloc_pd(pd);
    switch (ret) {
        default:
            DMTR_FAIL(ret);
        case -1:
            return errno;
        case 0:
            pd = NULL;
            return 0;
    }
}

int dmtr::rdma_queue::get_pd(struct ibv_pd *&pd_out) {
    // todo: verify that we intend to use one single protection domain.
    if (NULL == our_pd) {
        DMTR_OK(ibv_alloc_pd(our_pd, my_rdma_id->verbs));
    }

    pd_out = our_pd;
    return 0;
}

int dmtr::rdma_queue::rdma_create_qp(struct rdma_cm_id * const id, struct ibv_pd * const pd, struct ibv_qp_init_attr * const qp_init_attr) {
    DMTR_NOTNULL(EINVAL, id);
    DMTR_NOTNULL(EINVAL, qp_init_attr);

    int ret = ::rdma_create_qp(id, pd, qp_init_attr);
    switch (ret) {
        default:
            DMTR_UNREACHABLE();
        case -1:
            return errno;
        case 0:
            return 0;
    }
}

int dmtr::rdma_queue::rdma_accept(struct rdma_cm_id * const id, struct rdma_conn_param * const conn_param) {
    DMTR_NOTNULL(EINVAL, id);
    DMTR_NOTNULL(EINVAL, conn_param);

    int ret = ::rdma_accept(id, conn_param);
    switch (ret) {
        default:
            DMTR_UNREACHABLE();
        case -1:
            return errno;
        case 0:
            return 0;
    }
}

int dmtr::rdma_queue::rdma_get_peer_addr(struct sockaddr *&saddr_out, struct rdma_cm_id * const id) {
    DMTR_NOTNULL(EINVAL, id);

    saddr_out = ::rdma_get_peer_addr(id);
    DMTR_NOTNULL(ENOTSUP, saddr_out);
    return 0;
}

int dmtr::rdma_queue::ibv_poll_cq(size_t &count_out, struct ibv_cq * const cq, int num_entries, struct ibv_wc * const wc) {
    count_out = 0;
    DMTR_NOTNULL(EINVAL, cq);
    DMTR_NOTNULL(EINVAL, wc);

    int ret = ::ibv_poll_cq(cq, num_entries, wc);
    if (ret < 0) {
        return EPERM;
    }

    DMTR_OK(dmtr_itosz(&count_out, ret));
    return 0;
}

int dmtr::rdma_queue::get_rdma_mr(struct ibv_mr *&mr_out, const void * const p) {
    DMTR_NOTNULL(EINVAL, p);
    DMTR_NOTNULL(EPERM, my_rdma_id);

    struct ibv_pd *pd = NULL;
    DMTR_OK(get_pd(pd));
    // todo: eliminate this `const_cast<>`.
    struct ibv_mr * const mr = Zeus::RDMA::Hoard::getRdmaMr(const_cast<void *>(p), pd);
    DMTR_NOTNULL(ENOTSUP, mr);
    assert(mr->context == my_rdma_id->verbs);
    assert(mr->pd == pd);
    mr_out = mr;
    return 0;
}

int dmtr::rdma_queue::ibv_post_send(struct ibv_send_wr *&bad_wr_out, struct ibv_qp * const qp, struct ibv_send_wr * const wr) {
    DMTR_NOTNULL(EINVAL, qp);
    DMTR_NOTNULL(EINVAL, wr);
    size_t num_sge = wr->num_sge;
    // undocumented: `ibv_post_send()` returns `ENOMEM` if the
    // s/g array is larger than the max specified for the queue
    // in `setup_rdma_qp()`.
    DMTR_TRUE(ERANGE, num_sge <= max_num_sge);

    return ::ibv_post_send(qp, wr, &bad_wr_out);
}

int dmtr::rdma_queue::ibv_post_recv(struct ibv_recv_wr *&bad_wr_out, struct ibv_qp * const qp, struct ibv_recv_wr * const wr) {
    DMTR_NOTNULL(EINVAL, qp);
    DMTR_NOTNULL(EINVAL, wr);

    return ::ibv_post_recv(qp, wr, &bad_wr_out);
}

int dmtr::rdma_queue::new_recv_buf() {
    // todo: it looks like we can't receive anything larger than
    // `recv_buf_size`,
    void *buf = NULL;
    DMTR_OK(dmtr_malloc(&buf, recv_buf_size));
    Zeus::RDMA::Hoard::pin(buf);

    struct ibv_pd *pd = NULL;
    DMTR_OK(get_pd(pd));
    struct ibv_mr *mr = NULL;
    DMTR_OK(get_rdma_mr(mr, buf));
    struct ibv_sge sge = {};
    sge.addr = reinterpret_cast<uintptr_t>(buf);
    sge.length = recv_buf_size;
    sge.lkey = mr->lkey;
    struct ibv_recv_wr wr = {};
    wr.wr_id = reinterpret_cast<uintptr_t>(buf);
    wr.sg_list = &sge;
    wr.next = NULL;
    wr.num_sge = 1;
    struct ibv_recv_wr *bad_wr = NULL;
    DMTR_OK(ibv_post_recv(bad_wr, my_rdma_id->qp, &wr));
    //fprintf(stderr, "Done posting receive buffer: %lx %d\n", buf, recv_buf_size);

    return 0;
}

int dmtr::rdma_queue::service_recv_queue(void *&buf_out, size_t &len_out) {
    buf_out = NULL;
    if (my_pending_recvs.empty()) {
        return EAGAIN;
    }

    auto pair = my_pending_recvs.front();
    buf_out = pair.first;
    len_out = pair.second;
    my_pending_recvs.pop();
    return 0;
}

int dmtr::rdma_queue::setup_recv_queue() {
    for (size_t i = 0; i < recv_buf_count; ++i) {
        DMTR_OK(new_recv_buf());
    }

    return 0;
}

int dmtr::rdma_queue::pin(const dmtr_sgarray_t &sga) {
    for (size_t i = 0; i < sga.sga_numsegs; ++i) {
        void *buf = sga.sga_segs[i].sgaseg_buf;
        DMTR_NOTNULL(EINVAL, buf);
        Zeus::RDMA::Hoard::pin(buf);
    }

    return 0;
}

int dmtr::rdma_queue::unpin(const dmtr_sgarray_t &sga) {
    for (size_t i = 0; i < sga.sga_numsegs; ++i) {
        void *buf = sga.sga_segs[i].sgaseg_buf;
        DMTR_NOTNULL(EINVAL, buf);
        Zeus::RDMA::Hoard::unpin(buf);
    }

    return 0;
}

int dmtr::rdma_queue::getsockname(int sockfd, struct sockaddr *saddr, socklen_t &addrlen) {
    DMTR_TRUE(EINVAL, saddr != NULL);
    DMTR_TRUE(ERANGE, addrlen > 0);

    int ret = ::getsockname(sockfd, saddr, &addrlen);
    switch (ret) {
        default:
            DMTR_UNREACHABLE();
        case 0:
            return 0;
        case -1:
            return errno;
    }
}
<|MERGE_RESOLUTION|>--- conflicted
+++ resolved
@@ -242,18 +242,9 @@
         DMTR_OK(rdma_accept(new_rdma_id, &params));
 
         // get the address
-<<<<<<< HEAD
 	sockaddr *saddr;
 	rdma_get_peer_addr(saddr, new_rdma_id);
         init_accept_qresult(qr_out, new_qd, *(sockaddr_in *)saddr, sizeof(sockaddr_in));
-=======
-        sockaddr_in addr = {};
-        socklen_t len = sizeof(addr);
-        DMTR_OK(getsockname(new_rdma_id->channel->fd, reinterpret_cast< struct sockaddr * >(&addr), len));
-        
-        init_accept_qresult(qr_out, new_qd, addr, len);
->>>>>>> 59e35ecc
-        return 0;
     }));
 
     q_out = std::move(qq);
