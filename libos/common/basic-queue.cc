--- conflicted
+++ resolved
@@ -56,15 +56,11 @@
     return len;
 }
 
-<<<<<<< HEAD
-=======
 ssize_t
 BasicQueue::flush_push(qtoken qt, struct sgarray &sga)
 {
     return 0;
 }
-        
->>>>>>> 9fe0b0f3
 ssize_t
 BasicQueue::pop(qtoken qt, struct sgarray &sga) {
     size_t len = 0;
